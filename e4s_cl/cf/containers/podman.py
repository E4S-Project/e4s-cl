--- conflicted
+++ resolved
@@ -137,38 +137,11 @@
 
         return list(_format())
 
-<<<<<<< HEAD
-    def _prepare(self, command):
-
-        return [
-            *self._additional_options(),  # Additional options
-            'run',  # Run a container
-            '--rm',  # Remove when done
-            '--ipc=host',  # Use host IPC /!\
-            '--env-host',  # Pass host environment /!\
-            f"--preserve-fds={self._fd_number()}",  # Inherit file descriptors /!\
-            *self._working_dir(),  # Work in the same CWD
-            *self._format_bound(),  # Bound files options
-            *self._additional_options('run'),  # Additional run options
-            self.image,
-            *command
-        ]
-
-    def run(self, command):
-=======
-    def _prepare(self, command: List[str], overload: bool) -> List[str]:
->>>>>>> 30737f70
+    def _prepare(self, command: List[str], overload: bool = True) -> List[str]:
         """
         Prepare a command line to run the given command in a podman container
         """
 
-<<<<<<< HEAD
-        executable = self._executable()
-        if executable is None:
-            raise BackendNotAvailableError(self.__class__.__name__)
-
-        container_cmd = [executable, *self._prepare(command)]
-=======
         def _working_dir() -> List[str]:
             cwd = os.getcwd()
             if cwd in map(lambda x: x.origin, self.bound):
@@ -177,7 +150,7 @@
 
         if overload:
             podman_command = [
-                self.executable,  # absolute path to podman
+                *self._additional_options(),  # Additional options
                 'run',  # Run a container
                 '--rm',  # Remove when done
                 '--ipc=host',  # Use host IPC /!\
@@ -185,12 +158,12 @@
                 f"--preserve-fds={self._fd_number()}",  # Inherit file descriptors /!\
                 *_working_dir(),  # Work in the same CWD
                 *self._format_bound(),  # Bound files options
+                *self._additional_options('run'),  # Additional run options
                 self.image,
                 *command,
             ]
         else:
             podman_command = [
-                self.executable,  # absolute path to podman
                 'run',  # Run a container
                 '--rm',  # Remove when done
                 f"--preserve-fds={self._fd_number()}",  # Inherit file descriptors /!\
@@ -201,11 +174,11 @@
         return podman_command
 
     def run(self, command: List[str], overload: bool = True) -> int:
-        if not which(self.executable):
-            raise BackendNotAvailableError(self.executable)
+        executable = self._executable()
+        if executable is None:
+            raise BackendNotAvailableError(self.__class__.__name__)
 
-        container_cmd = self._prepare(command, overload)
->>>>>>> 30737f70
+        container_cmd = [executable, *self._prepare(command, overload)]
 
         with FDFiller():
             return run_subprocess(container_cmd, env=self.env)
