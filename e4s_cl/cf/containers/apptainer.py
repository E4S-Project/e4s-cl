"""
Module introducing singularity support
"""

import os
from pathlib import Path
from typing import List
from e4s_cl import logger
from e4s_cl.util import run_subprocess
from e4s_cl.cf.libraries import cache_libraries
from e4s_cl.cf.containers import Container, FileOptions, BackendNotAvailableError

LOGGER = logger.get_logger(__name__)

NAME = 'apptainer'
MIMES = ['.simg', '.sif']

OPTION_STRINGS = {FileOptions.READ_ONLY: 'ro', FileOptions.READ_WRITE: 'rw'}


class ApptainerContainer(Container):
    """
    Class to use when formatting bound files for a singularity execution
    """

    executable_name = 'apptainer'

    def __init__(self, *args, **kwargs):
        super().__init__(*args, **kwargs)

    def _working_dir(self):
        return ['--pwd', os.getcwd()]

    def __setup__(self):
        """
        Bind minimal directories stripped from the use of `--contain`
        """
        # Ensure HOME is bound
        self.bind_file(Path.home(), option=FileOptions.READ_WRITE)

        # To use with --contain, but removed as it prevented PMI setup on Theta
        #self.bind_file('/dev', option=FileOptions.READ_WRITE)
        #self.bind_file('/tmp', option=FileOptions.READ_WRITE)

    def _format_bound(self):
        """
        Format a list of files to a compatible bind option of singularity
        """

        def _format():
            for file in self.bound:
                yield f"{file.origin}:{file.destination}:{OPTION_STRINGS[file.option]}"

        self.env.update({"APPTAINER_BIND": ','.join(_format())})

    def _prepare(self, command: List[str], overload: bool = True) -> List[str]:
        """
        Return the command to run in a list of string
        """
        # as of the 12th of July 2022, apptainer v1.0.1 still uses the `.singularity.d` folder
        self.add_ld_library_path("/.singularity.d/libs")
        self.env.update({
            "APPTAINERENV_LD_PRELOAD":
            ":".join(self.ld_preload),
            "APPTAINERENV_LD_LIBRARY_PATH":
            ":".join(self.ld_lib_path),
        })
        self._format_bound()
        nvidia_flag = ['--nv'] if self._has_nvidia() else []

        return [
<<<<<<< HEAD
            *self._additional_options(),
            'exec',
            *self._working_dir(),
            *nvidia_flag,
            *self._additional_options('exec'),
=======
            self.executable,
            'exec',
            *self._working_dir(),
            *nvidia_flag,
>>>>>>> 30737f70
            self.image,
            *command,
        ]

    def bind_env_var(self, key, value):
        self.env.update({f"APPTAINERENV_{key}": value})

    def _has_nvidia(self):
        # Assume that the proper ldconfig call has been run and that nvidia
        # libraries are listed in the cache
        if 'nvidia' not in " ".join(cache_libraries()):
            LOGGER.debug("Disabling Nvidia support: no libraries found")
            return False
        return True

<<<<<<< HEAD
    def run(self, command):
        executable = self._executable()
        if executable is None:
            raise BackendNotAvailableError(self.__class__.__name__)

        container_cmd = [executable, *self._prepare(command)]
=======
    def run(self, command: List[str], overload: bool = True) -> int:
        if not self.executable:
            raise BackendNotAvailableError(self.executable)

        container_cmd = self._prepare(command, overload)
>>>>>>> 30737f70

        return run_subprocess(container_cmd, env=self.env)


CLASS = ApptainerContainer<|MERGE_RESOLUTION|>--- conflicted
+++ resolved
@@ -69,18 +69,11 @@
         nvidia_flag = ['--nv'] if self._has_nvidia() else []
 
         return [
-<<<<<<< HEAD
             *self._additional_options(),
             'exec',
             *self._working_dir(),
             *nvidia_flag,
             *self._additional_options('exec'),
-=======
-            self.executable,
-            'exec',
-            *self._working_dir(),
-            *nvidia_flag,
->>>>>>> 30737f70
             self.image,
             *command,
         ]
@@ -96,20 +89,12 @@
             return False
         return True
 
-<<<<<<< HEAD
-    def run(self, command):
+    def run(self, command: List[str], overload: bool = True) -> int:
         executable = self._executable()
         if executable is None:
             raise BackendNotAvailableError(self.__class__.__name__)
 
-        container_cmd = [executable, *self._prepare(command)]
-=======
-    def run(self, command: List[str], overload: bool = True) -> int:
-        if not self.executable:
-            raise BackendNotAvailableError(self.executable)
-
-        container_cmd = self._prepare(command, overload)
->>>>>>> 30737f70
+        container_cmd = [executable, *self._prepare(command, overload)]
 
         return run_subprocess(container_cmd, env=self.env)
 
