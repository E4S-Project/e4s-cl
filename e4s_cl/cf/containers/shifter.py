"""
Module introducing shifter support
"""

import os
import subprocess
import tempfile
from pathlib import Path
from typing import List
from e4s_cl import logger, CONTAINER_DIR
from e4s_cl.util import run_subprocess, path_contains
from e4s_cl.cf.containers import Container, FileOptions, BackendNotAvailableError

LOGGER = logger.get_logger(__name__)

NAME = 'shifter'
MIMES = []

OPTION_STRINGS = {FileOptions.READ_ONLY: 'ro', FileOptions.READ_WRITE: 'rw'}

_DEFAULT_CONFIG_PATH = Path('/etc/shifter/udiRoot.conf')


def _deprettify(lines):
    """
    Reconstruct full directives out of directives separated by backslashes
    over multiple lines
    """
    buffer, full_lines = '', []

    for line in lines:
        buffer = buffer + line

        if buffer.endswith('\\'):
            buffer = buffer.rstrip('\\')
            continue

        full_lines.append(buffer)
        buffer = ''

    return full_lines


def _directives_to_dict(directives):
    """
    Transform a list of strings of shape 'KEY=value[=foo]' into a dict
    """
    entries = []

    # Split all the directives at the first '='
    for directive in directives:
        parts = directive.split('=', 1)

        if len(parts) != 2:
            LOGGER.debug("Shifter: udiRoot.conf: Unrecognized directive: '%s'",
                         directive)
            continue

        entries.append(tuple(map(lambda x: x.strip(), parts)))

    return dict(entries)


def _parse_config(config_file: Path):
    """
    Parse a file at a given path and return a dict with its defined variables
    """
    # Read the given file
    try:
        with open(config_file, 'r', encoding='utf-8') as config:
            config_directives = _deprettify(
                [l.strip() for l in config.readlines()])
    except IOError as err:
        LOGGER.warning("Error opening configuration file: %s", str(err))
        return {}

    # Remove all comments
    config_directives = set(
        filter(lambda x: not x.startswith('#'), config_directives))

    # Organize the results in a dict
    return _directives_to_dict(config_directives)


class ShifterContainer(Container):
    """
    Class to use for a shifter execution
    """

    executable_name = 'shifter'

    @classmethod
    @property
    def linker_path(cls):
        """
        Fetch the LD_LIBRARY_PATH from the configuration file
        """
        config = _parse_config(_DEFAULT_CONFIG_PATH)

        path = []

        for module in config.get('defaultModules', '').split(','):
            prepend = config.get(f"module_{module}_siteEnvPrepend")
            if prepend:
                for var in prepend.split():
                    if var.startswith('LD_LIBRARY_PATH'):
                        path.append(var.split('=')[1])

        return os.pathsep.join(path).split(os.pathsep)

    def __init__(self, *args, **kwargs):
        super().__init__(*args, **kwargs)
        self.temp_dir = None

    def _setup_import(self, where: Path) -> str:
        """
        Create a temporary directory to bind /.e4s-cl files in
        """
        volumes = [(where.as_posix(), CONTAINER_DIR)]

        for file in self.bound:
            if path_contains(Path('/var'), file.destination):
                LOGGER.debug("Omitting bind of %s to %s: forbidden bind path",
                             str(file.origin), str(file.destination))
                continue

            if file.destination.as_posix().startswith(CONTAINER_DIR):
                rebased = file.destination.as_posix()[len(CONTAINER_DIR) + 1:]
                temporary = Path(where, rebased)

                LOGGER.debug("Shifter: Creating %s for %s in %s",
                             temporary.as_posix(), file.origin.as_posix(),
                             file.destination.as_posix())
                os.makedirs(temporary.parent, exist_ok=True)
                with subprocess.Popen(
                    ['cp', '-r',
                     file.origin.as_posix(),
                     temporary.as_posix()]) as proc:
                    proc.wait()

            elif file.origin.is_dir():
                if file.destination.as_posix().startswith('/etc'):
                    LOGGER.error(
                        "Shifter: Backend does not support binding to '/etc'")
                    continue

                volumes.append(
                    (file.origin.as_posix(), file.destination.as_posix()))

            else:
                LOGGER.warning(
                    "Shifter: Failed to bind '%s': Backend does not support file"
                    "binding. Performance may be impacted.", file.origin)

        return [f"--volume={source}:{dest}" for (source, dest) in volumes]

    def _prepare(self, command: List[str], overload: bool = True) -> List[str]:
        env_list = []
        if self.ld_preload:
            env_list.append(f'--env=LD_PRELOAD={":".join(self.ld_preload)}')
        if self.ld_lib_path:
            env_list.append(
                f'--env=LD_LIBRARY_PATH={":".join(self.ld_lib_path)}')

        for env_var in self.env.items():
            env_list.append(f'--env={env_var}={env_var}')

        # The following is a variable linked to a directory created on the disk
        # Erasing this variable will erase the directory, thus the bind to self
        # pylint: disable=R1732
        self.temp_dir = tempfile.TemporaryDirectory()
        volumes = self._setup_import(Path(self.temp_dir.name))
        return [
<<<<<<< HEAD
            f"--image={self.image}",
            *env_list,
            *volumes,
            *self._additional_options(),
            *command,
        ]

    def run(self, command):
        executable = self._executable()
        if executable is None:
            raise BackendNotAvailableError(self.__class__.__name__)

        container_cmd = [executable, *self._prepare(command)]
=======
            self.executable,
            f"--image={self.image}",
            *env_list,
            *volumes,
            *command,
        ]

    def run(self, command: List[str], overload: bool = True) -> int:

        if not which(self.executable):
            raise BackendNotAvailableError(self.executable)

        container_cmd = self._prepare(command, overload)
>>>>>>> 30737f70
        LOGGER.debug(container_cmd)
        return run_subprocess(container_cmd, env=self.env)


CLASS = ShifterContainer<|MERGE_RESOLUTION|>--- conflicted
+++ resolved
@@ -171,7 +171,6 @@
         self.temp_dir = tempfile.TemporaryDirectory()
         volumes = self._setup_import(Path(self.temp_dir.name))
         return [
-<<<<<<< HEAD
             f"--image={self.image}",
             *env_list,
             *volumes,
@@ -179,27 +178,12 @@
             *command,
         ]
 
-    def run(self, command):
+    def run(self, command: List[str], overload: bool = True) -> int:
         executable = self._executable()
         if executable is None:
             raise BackendNotAvailableError(self.__class__.__name__)
 
-        container_cmd = [executable, *self._prepare(command)]
-=======
-            self.executable,
-            f"--image={self.image}",
-            *env_list,
-            *volumes,
-            *command,
-        ]
-
-    def run(self, command: List[str], overload: bool = True) -> int:
-
-        if not which(self.executable):
-            raise BackendNotAvailableError(self.executable)
-
-        container_cmd = self._prepare(command, overload)
->>>>>>> 30737f70
+        container_cmd = [executable, *self._prepare(command, overload)]
         LOGGER.debug(container_cmd)
         return run_subprocess(container_cmd, env=self.env)
 
