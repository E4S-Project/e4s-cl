"""
This modules parses data in the asset dirs to list all assets available during execution
"""
from pathlib import Path
from e4s_cl import logger
<<<<<<< HEAD
from e4s_cl.cf.storage.levels import highest_writable_storage
=======
from e4s_cl.model.profile import Profile
from e4s_cl.cf.storage.levels import USER_STORAGE
>>>>>>> 517bdd5c

LOGGER = logger.get_logger(__name__)

SAMPLE_BINARY_TABLE = "precompiled_binaries"
BUILTIN_PROFILE_TABLE = "builtin_profiles"

DEFAULT_STORAGE = highest_writable_storage()


def precompiled_binaries(storage=DEFAULT_STORAGE) -> dict:
    """
    List all the precompiled binaries available
    """
    records = storage.search(table_name=SAMPLE_BINARY_TABLE)
    transform = lambda r: (r['soname'], r['path'])

    return dict(map(transform, records))


def builtin_profiles(storage=DEFAULT_STORAGE) -> dict:
    """
    List all the builtin profiles available
    """
    records = storage.search(table_name=BUILTIN_PROFILE_TABLE)
    transform = lambda r: (r['system'], r['configuration'])

    return dict(map(transform, records))


def _import_asset(primary_key: str,
                  data: dict,
                  table_name: str,
                  storage=DEFAULT_STORAGE) -> bool:
    """
    Import `data` into the database.

    Args:

        primary_key: str: the key in data to use as a identifier
        data: dict[str, Any]: the data to import
        table_name: str: the table to import in, will be created if it does not exist

    Returns:

        bool: wether the import was successful or not
    """
    if not data.get(primary_key):
        LOGGER.error("Missing or invalid value for `%s` in asset", primary_key)
        return False

    data_id = data[primary_key]

    with storage as database:
        try:
            database.remove({primary_key: data_id}, table_name)
        except ValueError:
            return False

        # No errors according to the source, so no error checking
        database.insert(data, table_name)

    return True


def add_builtin_profile(system, configuration, storage=DEFAULT_STORAGE):
    """
    Record a configuration to be used as a built-in profile
    """

    check_builtin_profile(system, configuration)

    record = {
        'system': system,
        'configuration': configuration,
    }
    _import_asset('system', record, BUILTIN_PROFILE_TABLE, storage)


<<<<<<< HEAD
def remove_builtin_profile(system, storage=DEFAULT_STORAGE):
=======
def check_builtin_profile(system, configuration):
    """
    Checks the downloaded profile for format validity
    """

    def check_list(path_list):
        for path in path_list:
            if not Path(path).exists():
                LOGGER.warning(
                    "Builtin profile %s has a non-existent"
                    " %s path: %s!", system, key, path)

    def check_string(path):
        if not Path(path).exists():
            LOGGER.warning(
                "Builtin profile %s has a non-existent"
                " %s path: %s!", system, key, path)

    profile_types = {'string': str, 'list': list}

    profile_paths = {
        'files': check_list,
        'libraries': check_list,
        'wi4mpi': check_string,
        'source': check_string
    }

    # Checks if the profile is a dict
    if not isinstance(configuration, dict):
        raise ValueError(f"Profile {system} data is not a dictionary!"
                         " Profile import cancelled.")

    attr = Profile.attributes
    for key in configuration:
        key_values = configuration[key]
        # Checks if the keys are correct
        if key not in attr:
            raise ValueError(
                f"Profile {system}'s keys don't match with"
                f" e4s-cl's profiles keys: '{key}' not an authorised key!"
                " Profile import cancelled.")
        key_type = profile_types.get(attr[key]['type'])
        # Checks if the values are of the correct type
        if not isinstance(key_values, key_type):
            raise ValueError(f"Profile {system} has values of the wrong"
                             f" type: '{type(key_values)}', and don't match"
                             f" with e4s-cl's {key}'s type: '{key_type}'!"
                             " Profile import cancelled.")
        # Checks if the path values point to an existing file
        if key in profile_paths:
            profile_paths.get(key)(key_values)


def remove_builtin_profile(system, storage=USER_STORAGE):
>>>>>>> 517bdd5c
    """
    Remove a configuration used as a built-in profile
    """
    with storage as database:
        database.remove({'system': system})


def add_precompiled_binary(soname, path, storage=DEFAULT_STORAGE):
    """
    Record a path towards a precompiled MPI binary
    """
    record = {
        'soname': soname,
        'path': path,
    }
    _import_asset('soname', record, SAMPLE_BINARY_TABLE, storage)<|MERGE_RESOLUTION|>--- conflicted
+++ resolved
@@ -3,12 +3,8 @@
 """
 from pathlib import Path
 from e4s_cl import logger
-<<<<<<< HEAD
+from e4s_cl.model.profile import Profile
 from e4s_cl.cf.storage.levels import highest_writable_storage
-=======
-from e4s_cl.model.profile import Profile
-from e4s_cl.cf.storage.levels import USER_STORAGE
->>>>>>> 517bdd5c
 
 LOGGER = logger.get_logger(__name__)
 
@@ -87,9 +83,6 @@
     _import_asset('system', record, BUILTIN_PROFILE_TABLE, storage)
 
 
-<<<<<<< HEAD
-def remove_builtin_profile(system, storage=DEFAULT_STORAGE):
-=======
 def check_builtin_profile(system, configuration):
     """
     Checks the downloaded profile for format validity
@@ -143,8 +136,7 @@
             profile_paths.get(key)(key_values)
 
 
-def remove_builtin_profile(system, storage=USER_STORAGE):
->>>>>>> 517bdd5c
+def remove_builtin_profile(system, storage=DEFAULT_STORAGE):
     """
     Remove a configuration used as a built-in profile
     """
