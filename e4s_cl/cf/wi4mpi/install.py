import os
import subprocess
<<<<<<< HEAD
from subprocess import DEVNULL, STDOUT
=======
import tarfile
import urllib.request
>>>>>>> a7f21585
from pathlib import Path
from tempfile import NamedTemporaryFile
from e4s_cl import E4S_CL_HOME
from e4s_cl.util import safe_tar
from e4s_cl.logger import get_logger
from e4s_cl.util import which
from e4s_cl.cf.detect_name import _get_mpi_vendor_version, filter_mpi_libs

LOGGER = get_logger(__name__)

WI4MPI_RELEASE_URL = 'https://github.com/cea-hpc/wi4mpi/archive/refs/tags/v3.6.1.tar.gz'

WI4MPI_DIR = Path(E4S_CL_HOME) / "wi4mpi"


def _install_wi4mpi():
    return install_wi4mpi()


def _nop():
    pass


DISTRO_DICT = {
    'Intel(R) MPI': _nop,
    'Open MPI': _install_wi4mpi,
    'Spectrum MPI': _nop,
    'CRAY MPICH': _nop,
    'MPICH': _nop,
    'MVAPICH': _nop
}


def check_wi4mpi(profile):
    """
    Checks if the mpi vendor detected needs wi4mpi in order to function
    correctly with e4s-cl, and if so installs it.
    """
    installed = False
    mpi_libs = filter_mpi_libs(profile)
    vendor_list = list(filter(None, map(_get_mpi_vendor_version, mpi_libs)))
    if vendor_list:
        vendor = vendor_list[0][0]
        installed = DISTRO_DICT.get(vendor)()
    return installed


def download_wi4mpi(url: str, destination: Path) -> bool:
    """
    Download and extract the TAR archive from 'url' into the directory 'destination'
    """
    with urllib.request.urlopen(url) as request:
        if not request.status == 200:
            LOGGER.error("Failed to download Wi4MPI release; aborting")
            return False

        with NamedTemporaryFile(delete=False) as buffer:
            buffer.write(request.read())
            archive = buffer.name

    if not tarfile.is_tarfile(archive):
        LOGGER.error("Downloaded file is not an archive; aborting")
        return False

    with tarfile.open(archive) as data:
        if not safe_tar(data):
            LOGGER.error("Unsafe paths detected in archive; aborting")
            return False

        data.extractall(destination)

    try:
        Path(archive).unlink()
    except OSError as err:
        LOGGER.error("Failed to delete downloaded data: %s", str(err))

    return True


def install_wi4mpi() -> bool:
    """Clones and installs wi4mpi from git run
    
    Installs in ~/.local/share/wi4mpi using a GNU compiler
    """
<<<<<<< HEAD

    if not which("cmake"):
        LOGGER.warning(
                "WI4MPI installation failed: cmake is missing. Proceeding with profile initialisation"
        )
        return False
    nofail = True
    wi4mpi_url = "https://github.com/cea-hpc/wi4mpi.git"
    repo_dir = WI4MPI_DIR
    build_dir = repo_dir / "BUILD"
=======
    build_dir = WI4MPI_DIR / 'build'
>>>>>>> a7f21585
    cmakeCmd = ['cmake', \
            '-DCMAKE_INSTALL_PREFIX=~/.local/wi4mpi', \
            '-DWI4MPI_COMPILER=GNU', '..']
    makeCmd = ['cmake', '--build', '.', '--parallel', '-t', 'install']
    makeInstallCmd = ['make', 'install']

    def _run_wi4mpi_install_cmd(cmd, discard_output=True):

        stdout = None
        stderr = None
        if discard_output:
            stdout = DEVNULL
            stderr = STDOUT

        with subprocess.Popen(cmd, stdout=stdout, stderr=stderr) as proc:
            if proc.wait():
<<<<<<< HEAD
                if discard_output:
                    LOGGER.warning(
                        "WI4MPI installation failed. Retrying"
                    )
                    nofail = _run_wi4mpi_install_cmd(cmd, discard_output=False)
                if not nofail:
                    LOGGER.warning(
                        "WI4MPI installation failed. Proceeding with profile initialisation"
                    )
                    return False
            return True

    if not os.path.exists(repo_dir):
        Repo.clone_from(wi4mpi_url, repo_dir)
        LOGGER.warning(f"Cloned WI4MPI repo at {repo_dir}")
=======
                LOGGER.warning(
                    "Wi4mpi installation failed. Proceeding with profile initialisation"
                )
                return False
            return True

    if not download_wi4mpi(WI4MPI_RELEASE_URL, WI4MPI_DIR):
        LOGGER.error("Failed to access Wi4MPI release")
        return False
>>>>>>> a7f21585

    try:
        build_dir.mkdir(exist_ok=True)
        os.chdir(build_dir)
    except PermissionError as err:
        LOGGER.debug("Failed to create directory %s: %s", build_dir.as_posix(),
                     str(err))
        nofail = False
        return nofail

    if nofail and not os.path.exists(build_dir / "Makefile"):
        nofail = _run_wi4mpi_install_cmd(cmakeCmd)

    if nofail and not os.path.exists(build_dir / "install_manifest.txt"):
        LOGGER.warning(
                "Installing WI4MPI"
        )
        nofail = _run_wi4mpi_install_cmd(makeCmd)
        #if nofail:
         #   nofail = _run_wi4mpi_install_cmd(makeInstallCmd)

    if nofail:
<<<<<<< HEAD
        LOGGER.warning(f"WI4MPI is built and installed")
=======
        LOGGER.warning("Wi4MPI is built and installed")
>>>>>>> a7f21585

    return nofail<|MERGE_RESOLUTION|>--- conflicted
+++ resolved
@@ -1,11 +1,8 @@
 import os
 import subprocess
-<<<<<<< HEAD
 from subprocess import DEVNULL, STDOUT
-=======
 import tarfile
 import urllib.request
->>>>>>> a7f21585
 from pathlib import Path
 from tempfile import NamedTemporaryFile
 from e4s_cl import E4S_CL_HOME
@@ -90,7 +87,6 @@
     
     Installs in ~/.local/share/wi4mpi using a GNU compiler
     """
-<<<<<<< HEAD
 
     if not which("cmake"):
         LOGGER.warning(
@@ -98,12 +94,7 @@
         )
         return False
     nofail = True
-    wi4mpi_url = "https://github.com/cea-hpc/wi4mpi.git"
-    repo_dir = WI4MPI_DIR
-    build_dir = repo_dir / "BUILD"
-=======
     build_dir = WI4MPI_DIR / 'build'
->>>>>>> a7f21585
     cmakeCmd = ['cmake', \
             '-DCMAKE_INSTALL_PREFIX=~/.local/wi4mpi', \
             '-DWI4MPI_COMPILER=GNU', '..']
@@ -120,7 +111,6 @@
 
         with subprocess.Popen(cmd, stdout=stdout, stderr=stderr) as proc:
             if proc.wait():
-<<<<<<< HEAD
                 if discard_output:
                     LOGGER.warning(
                         "WI4MPI installation failed. Retrying"
@@ -133,20 +123,9 @@
                     return False
             return True
 
-    if not os.path.exists(repo_dir):
-        Repo.clone_from(wi4mpi_url, repo_dir)
-        LOGGER.warning(f"Cloned WI4MPI repo at {repo_dir}")
-=======
-                LOGGER.warning(
-                    "Wi4mpi installation failed. Proceeding with profile initialisation"
-                )
-                return False
-            return True
-
     if not download_wi4mpi(WI4MPI_RELEASE_URL, WI4MPI_DIR):
         LOGGER.error("Failed to access Wi4MPI release")
         return False
->>>>>>> a7f21585
 
     try:
         build_dir.mkdir(exist_ok=True)
@@ -169,10 +148,6 @@
          #   nofail = _run_wi4mpi_install_cmd(makeInstallCmd)
 
     if nofail:
-<<<<<<< HEAD
         LOGGER.warning(f"WI4MPI is built and installed")
-=======
-        LOGGER.warning("Wi4MPI is built and installed")
->>>>>>> a7f21585
 
     return nofail