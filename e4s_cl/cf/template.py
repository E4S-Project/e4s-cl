--- conflicted
+++ resolved
@@ -38,13 +38,10 @@
     Objects with exection information that convert to scripts on command
     """
 
-<<<<<<< HEAD
-=======
     @property
     def library_dir(self):
         raise NotImplementedError("Deprecated attribute")
 
->>>>>>> 3e4090d5
     def __init__(self, debug=False):
         self.file_name = None
 
@@ -99,13 +96,8 @@
         fields = {
             'source_script': self.source_script,
             'command': self.command,
-<<<<<<< HEAD
-            'library_dir': self.library_dir,
-            'linker': linker_statement,
-=======
             'library_dir': pathsep.join(map(str, self.linker_library_path)),
             'linker': self.linker or '',
->>>>>>> 3e4090d5
             'preload': ':'.join(preload),
             'debugging': "export LD_DEBUG=files" if self.debug else ''
         }
