--- conflicted
+++ resolved
@@ -173,17 +173,12 @@
         launcher, program = interpret(args.cmd)
 
         for path in get_reserved_directories(launcher):
-<<<<<<< HEAD
-            if path.as_posix() not in parameters.get('files', []):
-                parameters['files'].append(path.as_posix())
-=======
             files = parameters.get('files', [])
 
             if path.as_posix() not in files:
                 files.append(path.as_posix())
 
             parameters['files'] = files
->>>>>>> 3ac22048
 
         execute_command = _format_execute(parameters)
 
