"""
This command initializes E4S Container Launcher for the system's available MPI \
library.

A :ref:`profile<profile>` will be created with the collected results from the \
initialization, and made accessible for the next :ref:`launch command<launch>`.
This effectively simplifies execution, by implicitly targeting the right \
libraries to be imported.

Initialization can be achieved in multiple ways, depending on the arguments \
passed to the command.

Using the system name
-----------------------

If the current system is supported, use the :code:`--system` argument to \
flag its use. The available values are listed when using :code:`e4s-cl init -h`.

Using a WI4MPI installation
----------------------------

If an WI4MPI installation is present on the system, one can link a profile \
to it using the :code:`--wi4mpi` and :code:`--wi4mpi_options` arguments. The \
profile will contain this information and the installation will be used during launch.

Using an installed MPI library
--------------------------------

This initialization method will create a profile from the execution analysis \
of a sample MPI program. A program will be compiled from the library's compiler, \
then run using a provided launcher. The opened files and libraries will be detected \
using the :code:`ptrace` system call, and added to the resulting profile.

The :code:`--mpi`, :code:`--launcher` and :code:`launcher_args` options can be \
used to influence the initialization process. It is highly encouraged to load the \
MPI library beforehand using the module system available \
(:code:`spack`/:code:`modules`/:code:`lmod`) to ensure the paths and dependencies \
are valid and loaded as well.

.. admonition:: The importance of inter-process communication

    This process relies on the execution of a sample MPI program to discover \
its dependencies.
    In some cases, a library will lazy-load network libraries, preventing \
them from being detected.
    A message will appear in case some limitations were detected.

    In case of error, it is good practice to \
:ref:`perform this process manually<init_override>` to ensure the network \
stack is used and exposed to **e4s-cl**.

If no :ref:`profile<profile>` name is passed to :code:`--profile`, a profile \
name will be generated from the version of the found MPI library.

Examples
----------

Initializing using the available MPI resources:

.. code::

    module load mpich
    e4s-cl init --profile mpich

Using a library installed on the system in :code:`/packages`:

.. code::

    e4s-cl init --mpi /packages/mpich --profile mpich

Using an installation of WI4MPI:

.. code::

    e4s-cl init --wi4mpi /packages/wi4mpi --wi4mpi_options "-T openmpi -F mpich"
"""

import os
import json
import tempfile
import subprocess
from pathlib import Path
from e4s_cl import EXIT_FAILURE, EXIT_SUCCESS, E4S_CL_SCRIPT
from e4s_cl import logger, util
from e4s_cl.cli import arguments
from e4s_cl.cf.detect_name import try_rename
from e4s_cl.cf.containers import guess_backend, EXPOSED_BACKENDS
from e4s_cl.sample import PROGRAM
from e4s_cl.cli.command import AbstractCommand
from e4s_cl.cli.commands.profile.detect import COMMAND as detect_command
from e4s_cl.model.profile import Profile
from e4s_cl.cf.assets import binaries, profiles
from e4s_cl.cf.libraries.linker import resolve
from e4s_cl import USER_PREFIX

LOGGER = logger.get_logger(__name__)
_SCRIPT_CMD = os.path.basename(E4S_CL_SCRIPT)
BINARY_DIR = os.path.join(USER_PREFIX, 'compiled_binaries')
INIT_TEMP_PROFILE_NAME = '__INIT_TEMP_PROFILE'


def compile_sample(compiler) -> Path:
    """
<<<<<<< HEAD
    Compile a sample MPI program that can be used with the profile detect command
=======
    Compile a sample MPI binary to analyze execution
>>>>>>> 52419c30
    """
    # Create a file to compile a sample program in
    with tempfile.NamedTemporaryFile('w+', delete=False) as binary:
        with tempfile.NamedTemporaryFile('w+', suffix='.c') as program:
            program.write(PROGRAM)
            program.seek(0)

            command = "%(compiler)s -o %(output)s -lm %(code)s" % {
                'compiler': compiler,
                'output': binary.name,
                'code': program.name,
            }

            LOGGER.debug("Compiling with: '%s'", command)
<<<<<<< HEAD
            with subprocess.Popen(command.split()) as proc:
                compilation_status = proc.wait()
=======
            with subprocess.Popen(command.split()) as compilation:
                compilation_status = compilation.wait()
>>>>>>> 52419c30

    # Check for a non-zero return code
    if compilation_status:
        LOGGER.error(
            "Failed to compile sample MPI program with the following compiler: %s",
            compiler)
        return None

    return binary.name


def check_mpirun(executable):
    """
    Run hostname with the launcher and list the affected nodes
    """
    if not (hostname_bin := util.which('hostname')):
        return

    with subprocess.Popen([executable, hostname_bin],
                          stdout=subprocess.PIPE) as proc:
        proc.wait()

        hostnames = {hostname.strip() for hostname in proc.stdout.readlines()}

    if len(hostnames) == 1:
        LOGGER.warning(
            "The target launcher %s uses a single host by default, "
            "which may tamper with the library discovery. Consider "
            "running `%s` using mpirun specifying multiple hosts.", executable,
            str(detect_command))


def profile_from_args(args) -> dict:
    """
    Create a dictionnary with all the profile related information passed as arguments
    """
    data = {}

    for attr in ['image', 'backend', 'source', 'wi4mpi', 'wi4mpi_options']:
        if value := getattr(args, attr, None):
            data[attr] = value

    # Determine the backend if possible
    if data.get('image') and not data.get('backend'):
        data['backend'] = guess_backend(args.image)

    # Load data from assets if required
    if system := getattr(args, 'system', None):
        if location := profiles().get(system):
            with open(location, 'r', encoding="utf8") as asset:
                data = data | json.load(asset)

    return data


<<<<<<< HEAD
def select_binary(binary_dict):
    # Selects an available mpi vendor
    for libso in binary_dict.keys():
        if resolve(libso) is not None:
            return str(binary_dict[libso])
    LOGGER.debug(
        "MPI vendor not supported by precompiled binary initialisation\n"
        "Proceeding with legacy initialisation")
    return None
=======
    profile_name = getattr(args, 'profile_name',
                           f"default-{util.hash256(json.dumps(metadata))}")

    if controller.one({"name": profile_name}):
        controller.delete({"name": profile_name})

    data["name"] = profile_name
    profile = controller.create(data)
    controller.select(profile)
>>>>>>> 52419c30


class InitCommand(AbstractCommand):
    """`init` macrocommand."""
    def _construct_parser(self):
        usage = f"{self.command} <image>"
        parser = arguments.get_parser(prog=self.command,
                                      usage=usage,
                                      description=self.summary)

        parser.add_argument(
            '--system',
            help="Initialize e4s-cl for use on a specific system"
            " Available systems are: %s" % ", ".join(profiles().keys()),
            metavar='machine',
            default=arguments.SUPPRESS,
            choices=profiles().keys())

        parser.add_argument(
            '--launcher',
            help="MPI launcher required to run a sample program.",
            metavar='launcher',
            default=arguments.SUPPRESS,
            dest='launcher')

        parser.add_argument(
            '--launcher_args',
            help="MPI launcher arguments required to run a sample program.",
            metavar='launcher_args',
            default=arguments.SUPPRESS,
            dest='launcher_args')

        parser.add_argument(
            '--mpi',
            type=arguments.posix_path,
            help="Path of the MPI installation to use with this profile",
            default=arguments.SUPPRESS,
            metavar='/path/to/mpi')

        parser.add_argument(
            '--source',
            help="Script to source before execution with this profile",
            metavar='script',
            default=arguments.SUPPRESS,
            dest='source')

        parser.add_argument(
            '--image',
            help="Container image to use by default with this profile",
            metavar='/path/to/image',
            default=arguments.SUPPRESS,
            dest='image')

        parser.add_argument(
            '--backend',
<<<<<<< HEAD
            help="Container backend to use by default with this profile."
            " Available backends are: %s" % ", ".join(EXPOSED_BACKENDS),
=======
            help="Container backend to use by default with this profile." +
            f" Available backends are: {', '.join(EXPOSED_BACKENDS)}",
>>>>>>> 52419c30
            metavar='technology',
            default=arguments.SUPPRESS,
            dest='backend')

        parser.add_argument(
            '--profile',
            help="Profile to create. This will erase an existing profile !",
            metavar='profile_name',
            default=arguments.SUPPRESS,
            dest='profile_name')

        parser.add_argument('--wi4mpi',
                            help="Path to the install directory of WI4MPI",
                            metavar='path',
                            default=arguments.SUPPRESS,
                            dest='wi4mpi')

        parser.add_argument('--wi4mpi_options',
                            help="Options to use with WI4MPI",
                            metavar='opts',
                            default=arguments.SUPPRESS,
                            dest='wi4mpi_options')

        return parser

    def main(self, argv):
        args = self._parse_args(argv)

<<<<<<< HEAD
        system_args = getattr(args, 'system', False)
        wi4mpi_args = getattr(args, 'wi4mpi', False) or getattr(
            args, 'wi4mpi_options', False)
        detect_args = getattr(args, 'mpi', False) or getattr(
            args, 'launcher', False) or getattr(args, 'launcher_args', False)

        if system_args and wi4mpi_args:
            self.parser.error(
                "--system and --wi4mpi options are mutually exclusive")
        if system_args and detect_args:
            self.parser.error(
                "--system and --mpi | --launcher | --launcher_args options are mutually exclusive"
            )
        if detect_args and wi4mpi_args:
            self.parser.error(
                "--wi4mpi and --mpi | --launcher | --launcher_args options are mutually exclusive"
            )
=======
        # Use the environment compiler per default
        compiler = util.which('mpicc')
        launcher = util.which('mpirun')

        # If a library is specified, get the executables
        if getattr(args, 'mpi', None):
            mpicc = Path(args.mpi) / "bin" / "mpicc"
            if mpicc.exists():
                compiler = mpicc.as_posix()

            mpirun = Path(args.mpi) / "bin" / "mpirun"
            if mpirun.exists():
                launcher = mpirun.as_posix()

        # Use the launcher passed as an argument in priority
        launcher = util.which(getattr(args, 'launcher', launcher))

        if getattr(args, 'wi4mpi', None):
            compiler = Path(args.wi4mpi).joinpath('bin', 'mpicc').as_posix()
            launcher = Path(args.wi4mpi).joinpath('bin', 'mpirun').as_posix()

        if not compiler:
            LOGGER.error(
                "No MPI compiler detected. Please load a module or use the `--mpi` \
option to specify the MPI installation to use.")
            return EXIT_FAILURE

        if not launcher:
            LOGGER.error(
                "No launcher detected. Please load a module, use the `--mpi` \
or `--launcher` options to specify the launcher program to use.")
            return EXIT_FAILURE
>>>>>>> 52419c30

        profile_data = profile_from_args(args)

        if system_args:
            # If using the downloaded assets, they would be loaded above
            pass
        elif wi4mpi_args:
            # If using wi4mpi, no need to profile a binary, as the installation
            # will details the required binaries
            profile_data['name'] = 'wi4mpi'
        else:
            profile_data['name'] = INIT_TEMP_PROFILE_NAME

        controller = Profile.controller()

        # Erase any potential existing profile
        if controller.one({"name": profile_data.get('name')}):
            controller.delete({"name": profile_data.get('name')})

        profile = controller.create(profile_data)
        controller.select(profile)

        if profile_data['name'] == INIT_TEMP_PROFILE_NAME:
            # If no profile has been loaded or wi4mpi is not used, then
            # we need to analyze a binary to
            # determine the dynamic dependencies of the library

            # TODO take into account args.mpi here
            binary = select_binary(binaries())

            # Use the environment compiler per default
            compiler = util.which('mpicc')
            launcher = util.which('mpirun')

            # If a library is specified, get the executables
            if getattr(args, 'mpi', None):
                mpicc = Path(args.mpi) / "bin" / "mpicc"
                if mpicc.exists():
                    compiler = mpicc.as_posix()

                mpirun = Path(args.mpi) / "bin" / "mpirun"
                if mpirun.exists():
                    launcher = mpirun.as_posix()

            # Use the launcher passed as an argument in priority
            launcher = util.which(getattr(args, 'launcher', launcher))

            # If no binary, check for compiler and compile a binary
            if not binary:
                if not compiler:
                    LOGGER.error(
                        "No MPI compiler detected. Please load a module or "
                        "use the `--mpi` option to specify the MPI installation to use."
                    )
                    return EXIT_FAILURE
                binary = compile_sample(compiler)

            # If binary, check for launcher and then launch the detect command
            if binary:
                if not launcher:
                    LOGGER.error(
                        "No launcher detected. Please load a module, use the `--mpi` "
                        "or `--launcher` options to specify the launcher program to use."
                    )
                    return EXIT_FAILURE

                LOGGER.debug("Using MPI:\nCompiler: %s\nLauncher %s", compiler,
                             launcher)
                check_mpirun(launcher)

                # Run the program using the detect command and get a file list
                returncode = detect_command.main([launcher, binary])

                # Delete the temporary file
                #os.unlink(binary)

                if returncode != EXIT_SUCCESS:
                    LOGGER.error("Failed detecting libraries !")
                    return EXIT_FAILURE

                try_rename(Profile.selected().get('name', ''))

        return EXIT_SUCCESS


SUMMARY = "Initialize %(prog)s with the accessible MPI library, and create a profile with the results."

COMMAND = InitCommand(__name__, summary_fmt=SUMMARY)<|MERGE_RESOLUTION|>--- conflicted
+++ resolved
@@ -101,11 +101,7 @@
 
 def compile_sample(compiler) -> Path:
     """
-<<<<<<< HEAD
     Compile a sample MPI program that can be used with the profile detect command
-=======
-    Compile a sample MPI binary to analyze execution
->>>>>>> 52419c30
     """
     # Create a file to compile a sample program in
     with tempfile.NamedTemporaryFile('w+', delete=False) as binary:
@@ -120,13 +116,8 @@
             }
 
             LOGGER.debug("Compiling with: '%s'", command)
-<<<<<<< HEAD
-            with subprocess.Popen(command.split()) as proc:
-                compilation_status = proc.wait()
-=======
             with subprocess.Popen(command.split()) as compilation:
                 compilation_status = compilation.wait()
->>>>>>> 52419c30
 
     # Check for a non-zero return code
     if compilation_status:
@@ -182,7 +173,6 @@
     return data
 
 
-<<<<<<< HEAD
 def select_binary(binary_dict):
     # Selects an available mpi vendor
     for libso in binary_dict.keys():
@@ -192,17 +182,6 @@
         "MPI vendor not supported by precompiled binary initialisation\n"
         "Proceeding with legacy initialisation")
     return None
-=======
-    profile_name = getattr(args, 'profile_name',
-                           f"default-{util.hash256(json.dumps(metadata))}")
-
-    if controller.one({"name": profile_name}):
-        controller.delete({"name": profile_name})
-
-    data["name"] = profile_name
-    profile = controller.create(data)
-    controller.select(profile)
->>>>>>> 52419c30
 
 
 class InitCommand(AbstractCommand):
@@ -258,13 +237,8 @@
 
         parser.add_argument(
             '--backend',
-<<<<<<< HEAD
             help="Container backend to use by default with this profile."
-            " Available backends are: %s" % ", ".join(EXPOSED_BACKENDS),
-=======
-            help="Container backend to use by default with this profile." +
             f" Available backends are: {', '.join(EXPOSED_BACKENDS)}",
->>>>>>> 52419c30
             metavar='technology',
             default=arguments.SUPPRESS,
             dest='backend')
@@ -293,7 +267,6 @@
     def main(self, argv):
         args = self._parse_args(argv)
 
-<<<<<<< HEAD
         system_args = getattr(args, 'system', False)
         wi4mpi_args = getattr(args, 'wi4mpi', False) or getattr(
             args, 'wi4mpi_options', False)
@@ -311,40 +284,6 @@
             self.parser.error(
                 "--wi4mpi and --mpi | --launcher | --launcher_args options are mutually exclusive"
             )
-=======
-        # Use the environment compiler per default
-        compiler = util.which('mpicc')
-        launcher = util.which('mpirun')
-
-        # If a library is specified, get the executables
-        if getattr(args, 'mpi', None):
-            mpicc = Path(args.mpi) / "bin" / "mpicc"
-            if mpicc.exists():
-                compiler = mpicc.as_posix()
-
-            mpirun = Path(args.mpi) / "bin" / "mpirun"
-            if mpirun.exists():
-                launcher = mpirun.as_posix()
-
-        # Use the launcher passed as an argument in priority
-        launcher = util.which(getattr(args, 'launcher', launcher))
-
-        if getattr(args, 'wi4mpi', None):
-            compiler = Path(args.wi4mpi).joinpath('bin', 'mpicc').as_posix()
-            launcher = Path(args.wi4mpi).joinpath('bin', 'mpirun').as_posix()
-
-        if not compiler:
-            LOGGER.error(
-                "No MPI compiler detected. Please load a module or use the `--mpi` \
-option to specify the MPI installation to use.")
-            return EXIT_FAILURE
-
-        if not launcher:
-            LOGGER.error(
-                "No launcher detected. Please load a module, use the `--mpi` \
-or `--launcher` options to specify the launcher program to use.")
-            return EXIT_FAILURE
->>>>>>> 52419c30
 
         profile_data = profile_from_args(args)
 
