"""
This command initializes E4S Container Launcher for the system's available MPI \
library.

During initialization, the available MPI library is parsed and analyzed to \
guess its running requirements.
A :ref:`profile<profile>` is created with the collected results from the \
analysis, and made accessible for the next :ref:`launch command<launch>`.

If no :ref:`profile<profile>` name is passed to :code:`--profile`, a profile \
name will be generated from the parameters of the initialization.

.. admonition:: The importance of inter-process communication

    This process relies on the execution of a sample MPI program to discover \
its dependencies.
    In some cases, a library will lazy-load network libraries, preventing \
them from being detected.
    A message will appear in case some limitations were detected.

    In case of error, it is good practice to \
:ref:`perform this process manually<init_override>` to ensure the network \
stack is used and exposed to **e4s-cl**.

Examples
----------

Initializing using the available MPI resources:

.. code::

    module load mpich
    e4s-cl init --profile mpich

Using a library installed on the system in :code:`/packages`:

.. code::

    e4s-cl init --mpi /packages/mpich --profile mpich

Using an installation of WI4MPI:

.. code::

    e4s-cl init --wi4mpi /packages/wi4mpi --wi4mpi_options "-T openmpi -F mpich"

"""

import re
import os
import json
import tempfile
import subprocess
from pathlib import Path
from e4s_cl import EXIT_FAILURE, EXIT_SUCCESS, E4S_CL_SCRIPT
from e4s_cl import logger, util
from e4s_cl.cli import arguments
from e4s_cl.cf.detect_name import try_rename
from e4s_cl.cf.containers import guess_backend, EXPOSED_BACKENDS
from e4s_cl.sample import PROGRAM
from e4s_cl.cli.command import AbstractCommand
from e4s_cl.cli.commands.profile.detect import COMMAND as detect_command
from e4s_cl.model.profile import Profile
from e4s_cl.cf.assets import binaries#, profile
from e4s_cl.cf.libraries.linker import resolve
from e4s_cl import USER_PREFIX

LOGGER = logger.get_logger(__name__)
_SCRIPT_CMD = os.path.basename(E4S_CL_SCRIPT)
BINARY_DIR = os.path.join(USER_PREFIX, 'compiled_binaries')



def compile_sample(compiler) -> Path:
    # Create a file to compile a sample program in
    with tempfile.NamedTemporaryFile('w+', delete=False) as binary:
        with tempfile.NamedTemporaryFile('w+', suffix='.c') as program:
            program.write(PROGRAM)
            program.seek(0)

            command = "%(compiler)s -o %(output)s -lm %(code)s" % {
                'compiler': compiler,
                'output': binary.name,
                'code': program.name,
            }

            LOGGER.debug("Compiling with: '%s'" % command)
            compilation_status = subprocess.Popen(command.split()).wait()

    # Check for a non-zero return code
    if compilation_status:
        LOGGER.error(
            "Failed to compile sample MPI program with the following compiler: %s",
            compiler)
        return None

    return binary.name


def check_mpirun(executable):
    if not (hostname_bin := util.which('hostname')):
        return

    with subprocess.Popen([executable, hostname_bin],
                          stdout=subprocess.PIPE) as proc:
        proc.wait()

        hostnames = {hostname.strip() for hostname in proc.stdout.readlines()}

    if len(hostnames) == 1:
        LOGGER.warning(
            "The target launcher %s uses a single host by default, "
            "which may tamper with the library discovery. Consider "
            "running `%s` using mpirun specifying multiple hosts.", executable,
            str(detect_command))


def create_profile(args, metadata):
    """Populate profile record"""
    data = {}

    controller = Profile.controller()

    if getattr(args, 'image', None):
        data['image'] = args.image

    if getattr(args, 'backend', None):
        data['backend'] = args.backend
    elif getattr(args, 'image', None) and guess_backend(args.image):
        data['backend'] = guess_backend(args.image)

    if getattr(args, 'source', None):
        data['source'] = args.source

    if getattr(args, 'wi4mpi', None):
        data['wi4mpi'] = args.wi4mpi

    if getattr(args, 'wi4mpi_options', None):
        data['wi4mpi_options'] = args.wi4mpi_options

    profile_name = getattr(args, 'profile_name',
                           "default-%s" % util.hash256(json.dumps(metadata)))

    if controller.one({"name": profile_name}):
        controller.delete({"name": profile_name})

    data["name"] = profile_name
    profile = controller.create(data)
    controller.select(profile)

def select_binary(binary_dict):
    # Selects an available mpi vendor
    for libso in binary_dict.keys():
<<<<<<< HEAD
        if resolve(libso) is not None:
            return str(binary_dict[libso])
=======
        if resolve("libso") is not None:
            return binary_dict[libso][0]
>>>>>>> 9541e17e
    LOGGER.debug("MPI vendor not supported by precompiled binary initialisation\nProceeding with legacy initialisation")
    return None


class InitCommand(AbstractCommand):
    """`init` macrocommand."""
    def _construct_parser(self):
        usage = "%s <image>" % self.command
        parser = arguments.get_parser(prog=self.command,
                                      usage=usage,
                                      description=self.summary)
        parser.add_argument(
            '--launcher',
            help="MPI launcher required to run a sample program.",
            metavar='launcher',
            default=arguments.SUPPRESS,
            dest='launcher')

        parser.add_argument(
            '--mpi',
            type=arguments.posix_path,
            help="Path of the MPI installation to use with this profile",
            default=arguments.SUPPRESS,
            metavar='/path/to/mpi')

        parser.add_argument(
            '--source',
            help="Script to source before execution with this profile",
            metavar='script',
            default=arguments.SUPPRESS,
            dest='source')

        parser.add_argument(
            '--image',
            help="Container image to use by default with this profile",
            metavar='/path/to/image',
            default=arguments.SUPPRESS,
            dest='image')

        parser.add_argument(
            '--backend',
            help="Container backend to use by default with this profile." +
            " Available backends are: %s" % ", ".join(EXPOSED_BACKENDS),
            metavar='technology',
            default=arguments.SUPPRESS,
            dest='backend')

        parser.add_argument(
            '--profile',
            help="Profile to create. This will erase an existing profile !",
            metavar='profile_name',
            default=arguments.SUPPRESS,
            dest='profile_name')

        parser.add_argument('--wi4mpi',
                            help="Path to the install directory of WI4MPI",
                            metavar='path',
                            default=arguments.SUPPRESS,
                            dest='wi4mpi')

        parser.add_argument('--wi4mpi_options',
                            help="Options to use with WI4MPI",
                            metavar='opts',
                            default=arguments.SUPPRESS,
                            dest='wi4mpi_options')

        return parser


    def main(self, argv):
        args = self._parse_args(argv)

        # Use the environment compiler per default
        compiler = util.which('mpicc')
        launcher = util.which('mpirun')

        binary = select_binary(binaries())

        # If a library is specified, get the executables
        if getattr(args, 'mpi', None):
            mpicc = Path(args.mpi) / "bin" / "mpicc"
            if mpicc.exists():
                compiler = mpicc.as_posix()

            mpirun = Path(args.mpi) / "bin" / "mpirun"
            if mpirun.exists():
                launcher = mpirun.as_posix()

        # Use the launcher passed as an argument in priority
        launcher = util.which(getattr(args, 'launcher', launcher))

        if getattr(args, 'wi4mpi', None):
            compiler = Path(args.wi4mpi).joinpath('bin', 'mpicc').as_posix()
            launcher = Path(args.wi4mpi).joinpath('bin', 'mpirun').as_posix()


        create_profile(args, {'compiler': compiler, 'launcher': launcher})

        if not getattr(args, 'wi4mpi', None):
            # If WI4MPI is not in use, compile a binary if needed and analyze a program

            # If no binary, check for compiler and compile a binary
            if not binary:
                if not compiler:
                    LOGGER.error(
                        "No MPI compiler detected. Please load a module or use the `--mpi` option to specify the MPI installation to use."
                    )
                    return EXIT_FAILURE
                binary = compile_sample(compiler)
            
            # If binary, check for launcher and then launch the detect command
            if binary:
                if not launcher:
                    LOGGER.error(
                        "No launcher detected. Please load a module, use the `--mpi` or `--launcher` options to specify the launcher program to use."
                    )
                    return EXIT_FAILURE
                
                LOGGER.debug("Using MPI:\nCompiler: %s\nLauncher %s", compiler,
                             launcher)
                check_mpirun(launcher)

                # Run the program using the detect command and get a file list
                returncode = detect_command.main([launcher, binary])

                # Delete the temporary file
                #os.unlink(binary)

                if returncode != EXIT_SUCCESS:
                    LOGGER.error("Failed detecting libraries !")
                    return EXIT_FAILURE

                try_rename(Profile.selected().get('name', ''))

        return EXIT_SUCCESS


SUMMARY = "Initialize %(prog)s with the accessible MPI library, and create a profile with the results."

COMMAND = InitCommand(__name__, summary_fmt=SUMMARY)<|MERGE_RESOLUTION|>--- conflicted
+++ resolved
@@ -151,13 +151,8 @@
 def select_binary(binary_dict):
     # Selects an available mpi vendor
     for libso in binary_dict.keys():
-<<<<<<< HEAD
         if resolve(libso) is not None:
             return str(binary_dict[libso])
-=======
-        if resolve("libso") is not None:
-            return binary_dict[libso][0]
->>>>>>> 9541e17e
     LOGGER.debug("MPI vendor not supported by precompiled binary initialisation\nProceeding with legacy initialisation")
     return None
 
