--- conflicted
+++ resolved
@@ -129,7 +129,6 @@
     version_buffer = ctypes.create_string_buffer(3000)
     length = ctypes.c_int()
 
-<<<<<<< HEAD
     def _extract_vinfo(path: Path):
         # Get the a handle to the MPI_Get_library_version function given
         # a path to a shared object
@@ -147,8 +146,6 @@
     def _check_spectrum(vendors_list):
         return set(['Spectrum MPI','Open MPI']).issubset(set(vendors_list)) 
 
-=======
->>>>>>> 6c65a7eb
     # Handles found in the library list
     version_f = list(filter(None, map(_extract_vinfo, path_list)))
     # Container for the results
