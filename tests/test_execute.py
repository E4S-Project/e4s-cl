--- conflicted
+++ resolved
@@ -57,14 +57,8 @@
     @tests.skipIf(not linker.resolve("libmpi.so"), "No test library available")
     def test_select_import_method(self):
         entry = Entrypoint()
-<<<<<<< HEAD
-        container = Container(name="podman")
+        container = Container(name="containerless")
         lib_set = LibrarySet.create_from([linker.resolve("libmpi.so")])
-=======
-        container = Container(name="containerless")
-        lib_set = libraryset.LibrarySet.create_from(
-            [linker.resolve("libmpi.so")])
->>>>>>> 6a0b058b
 
         self.assertTrue(select_libraries(lib_set, container, entry))
 
