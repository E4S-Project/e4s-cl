v1.0rc6 
---------------------

- Added compatibility with python3.6 and up
<<<<<<< HEAD
- Added the ability to run a command without containers
=======
- Improved completion capabilities
>>>>>>> 9761a8ce

v1.0rc5 (Feb 17 2022)
---------------------

Additions:

- Added automatic profile naming based on used MPI vendor and version 
- Added built-in profiles
- Added sample binaries to profile distribution without compilers
- Singularity features:
    - Prevented system-specific rules from altering execution via --contain
    - Ensured the PWD is conserved in containers (fixed #30)
- Added ALPS support
    - aprun launcher now supported
    - e4s-cl package resolving now bypasses ALPS quarantine
- Added barebones module awareness
- Added logging output in dedicated logging folders
- Added docker backend module
- Added podman backend module

Removed:

- Removed tree output in profile show
- Exported library module to standalone package (python-sotools)

v1.0rc4 (Sep 23 2021)
---------------------

- Added WI4MPI support

v1.0rc3 (Jun 22 2021)
---------------------

- Refactored library handling to account for ELF header data

v1.0rc2 (Mar 19 2021)
---------------------

- Automatic version detection and embed at install
- Updated help strings

v1.0rc1 (Jan 20 2021)
---------------------

- Added launch and execute command model
- Added profile definiton and storage 
- Added profile management commands
- Added system-call tracing for dependency detection
- Added initialization wrapper
- Added tests
- Added completion script
- Added licence
- Added documentation<|MERGE_RESOLUTION|>--- conflicted
+++ resolved
@@ -2,11 +2,8 @@
 ---------------------
 
 - Added compatibility with python3.6 and up
-<<<<<<< HEAD
 - Added the ability to run a command without containers
-=======
 - Improved completion capabilities
->>>>>>> 9761a8ce
 
 v1.0rc5 (Feb 17 2022)
 ---------------------
